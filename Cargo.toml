--- conflicted
+++ resolved
@@ -23,16 +23,10 @@
 fs_extra = "^1.3.0"
 rust-ini = "^0.21.1"
 xz2 = "^0.1.6"
-<<<<<<< HEAD
 regex = "^1.10.6"
 ring = "^0.17.8"
 
-# We disable, by ommission, suggestions, so it doesn't think `pyflow ipython` is a misspelling
-=======
-regex = "^1.1.9"
-ring = "^0.16.9"
 # We disable, by omission, suggestions, so it doesn't think `pyflow ipython` is a misspelling
->>>>>>> 4c6ec9bc
 # of `pyflow python`.
 structopt = { version = "^0.3.26", default_features = false, features = ["color", "wrap_help", "doc"] }
 serde = {version = "^1.0.101", features = ["derive"]}
@@ -51,17 +45,6 @@
 #[target.'cfg(not(target_os = "linux"))'.dependencies]
 #reqwest = "^0.9.21"
 
-<<<<<<< HEAD
-[dev-dependencies]
-rstest = "0.22.0"
-=======
-mockall_double = "^0.2.0"
-indoc = "1.0.3"
-
-[dev-dependencies]
-rstest = "0.10.0"
-mockall = "^0.9"
->>>>>>> 4c6ec9bc
 
 [package.metadata.deb]
 section = "Python"
